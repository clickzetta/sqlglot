from tests.dialects.test_dialect import Validator


class TestClickzetta(Validator):
    dialect = "clickzetta"

    def test_reserved_keyword(self):
        self.validate_all(
            "SELECT user.id from t as user",
            write={
                "clickzetta": "SELECT `user`.id FROM t AS `user`",
            },
        )
        self.validate_all(
            "with all as (select 1) select * from all",
            write={
                "clickzetta": "WITH `all` AS (SELECT 1) SELECT * FROM `all`",
            },
        )
        self.validate_all(
            "with check as (select 1) select * from check",
            write={
                "clickzetta": "WITH `check` AS (SELECT 1) SELECT * FROM `check`",
            },
        )
        self.validate_all(
            "select json_extract(to, '$.billing_zone') as to_billing_zone",
            write={
                "clickzetta": "SELECT JSON_EXTRACT(`to`, '$.billing_zone') AS to_billing_zone",
            },
        )

    def test_ddl_types(self):
        starrocks_ddl_sqls = [
            ("DISTRIBUTED BY HASH (col1) BUCKETS 1", "CLUSTERED BY (col1) INTO 1 BUCKETS"),
            (
                "DISTRIBUTED BY HASH (col1) BUCKETS 1 ORDER BY (col1)",
                "CLUSTERED BY (col1) SORTED BY (col1) INTO 1 BUCKETS",
            ),
            (
                "DISTRIBUTED BY HASH (col1) BUCKETS 1 PROPERTIES ('replication_num'='1')",
                "CLUSTERED BY (col1) INTO 1 BUCKETS PROPERTIES ('replication_num'='1')",
            ),
            (
                "DUPLICATE KEY (col1, col2) DISTRIBUTED BY HASH (col1) BUCKETS 1",
                "CLUSTERED BY (col1) INTO 1 BUCKETS",
            ),
            ("PARTITION BY (col1)", "PARTITIONED BY (col1)"),
        ]

        for prep in starrocks_ddl_sqls:
            with self.subTest(f"Testing create scheme: {prep}"):
                self.validate_all(
                    f"CREATE TABLE foo (col1 BIGINT, col2 BIGINT) {prep[1]}",
                    read={"starrocks": f"CREATE TABLE foo (col1 BIGINT, col2 BIGINT) {prep[0]}"},
                )

        # Test the different wider DECIMAL types
        self.validate_all(
            "CREATE TABLE foo (col0 DECIMAL(9, 1), col1 DECIMAL(9, 1), col2 DECIMAL(18, 10), col3 DECIMAL(38, 10)) CLUSTERED BY (col1) INTO 1 BUCKETS",
            read={
                "starrocks": "CREATE TABLE foo (col0 DECIMAL(9, 1), col1 DECIMAL32(9, 1), col2 DECIMAL64(18, 10), col3 DECIMAL128(38, 10)) DISTRIBUTED BY HASH (col1) BUCKETS 1"
            },
        )
        types = [
            ("SERIAL", "INT"),
            ("BIGSERIAL", "BIGINT"),
            ("ENUM", "STRING"),
            ("INT DEFAULT 0", "INT"),
        ]
        for type in types:
            with self.subTest(f"Testing covert postgres type: {type}"):
                self.validate_all(
                    f"CREATE TABLE foo (a {type[1]})",
                    read={
                        "postgres": f"CREATE TABLE foo (a {type[0]})",
                    },
                )

        # Test the mysql type
        types = [("DECIMAL UNSIGNED", "DECIMAL"), ("LONGTEXT", "STRING")]
        for type in types:
            with self.subTest(f"Testing covert mysql type: {type}"):
                self.validate_all(
                    f"CREATE TABLE foo (a {type[1]})",
                    read={
                        "mysql": f"CREATE TABLE foo (a {type[0]})",
                    },
                )

        # Test the starrocks type
        types = [
            ("INT(11)", "INT"),
            ("INT(11) NOT NULL", "INT NOT NULL"),
            ("SMALLINT(8)", "SMALLINT"),
            ("BIGINT(20)", "BIGINT"),
            ("datetime", "TIMESTAMP"),
            ("FLOAT(10, 2)", "FLOAT"),
            ("DOUBLE(10, 2)", "DOUBLE"),
            ("DECIMAL(10, 2)", "DECIMAL(10, 2)"),
            ("DECIMAL32(9, 1)", "DECIMAL(9, 1)"),
            ("DECIMAL64(18, 10)", "DECIMAL(18, 10)"),
            ("DECIMAL128(38, 10)", "DECIMAL(38, 10)"),
        ]
        for type in types:
            with self.subTest(f"Testing covert starrocks type: {type}"):
                self.validate_all(
                    f"CREATE TABLE foo (a {type[1]})",
                    read={
                        "starrocks": f"CREATE TABLE foo (a {type[0]})",
                    },
                )

        # Test create table with primary key, duplicate key, partitioned by, clustered by, sorted by and properties
        self.validate_all(
            "CREATE TABLE IF NOT EXISTS `tbl` (`tenantid` VARCHAR(1048576) COMMENT '', `create_day` DATE NOT NULL COMMENT '', `shopsite` VARCHAR(65533) NOT NULL COMMENT 'shopsite', `id` VARCHAR(65533) NOT NULL COMMENT 'shopsite id', `price` DECIMAL(38, 10) COMMENT 'price', `seq` INT COMMENT 'order', `use_status` SMALLINT COMMENT '0,1', `created_user` BIGINT COMMENT 'create user', `created_time` TIMESTAMP COMMENT 'create time', PRIMARY KEY (`tenantid`, `shopsite`, `id`)) COMMENT 'OLAP' PARTITIONED BY (`tenantid`) CLUSTERED BY (`tenantid`, `shopsite`, `id`) SORTED BY (`tenantid`, `shopsite`, `id`) INTO 10 BUCKETS PROPERTIES ('replication_num'='1', 'in_memory'='false', 'enable_persistent_index'='false', 'replicated_storage'='false', 'storage_medium'='HDD', 'compression'='LZ4')",
            read={
                "starrocks": """CREATE TABLE IF NOT EXISTS `tbl` (
    `tenantid` varchar(1048576) NULL COMMENT "",
    `create_day` date NOT NULL COMMENT "",
    `shopsite` varchar(65533) NOT NULL COMMENT "shopsite",
    `id` varchar(65533) NOT NULL COMMENT "shopsite id",
    `price` decimal128(38, 10) NULL COMMENT "price",
    `seq` int(11) NULL COMMENT "order",
    `use_status` smallint(6) NULL COMMENT "0,1",
    `created_user` bigint(20) NULL COMMENT "create user",
    `created_time` datetime NULL COMMENT "create time",
) ENGINE=OLAP
DUPLICATE KEY(tenantid)
PRIMARY KEY(`tenantid`, `shopsite`, `id`)
COMMENT "OLAP"
PARTITION BY (`tenantid`)
DISTRIBUTED BY HASH(`tenantid`, `shopsite`, `id`) BUCKETS 10
ORDER BY (`tenantid`, `shopsite`, `id`)
PROPERTIES (
    "replication_num" = "1",
    "in_memory" = "false",
    "enable_persistent_index" = "false",
    "replicated_storage" = "false",
    "storage_medium" = "HDD",
    "compression" = "LZ4"
)"""
            },
        )

    def test_dml(self):
        self.validate_all(
            "INSERT INTO a.b.c (`x`, `y`, `z`) VALUES (1, 'hello', CAST('2024-07-23 15:17:12' AS TIMESTAMP))",
            read={
                "presto": 'insert into a.b.c ("x", "y", "z") values (1, \'hello\', timestamp \'2024-07-23 15:17:12\')'
            },
        )

    def test_functions(self):
        self.validate_all(
            "SELECT APPROX_PERCENTILE(a, 0.9)",
            read={
                "presto": "select approx_percentile(a, 0.9)",
            },
            write={
                "clickzetta": "SELECT APPROX_PERCENTILE(a, 0.9)",
            },
        )
        self.validate_all(
            "SELECT CAST(`current_timestamp` / 1000 AS TIMESTAMP)",
            read={"clickhouse": "select toDateTime (current_timestamp / 1000)"},
        )
        self.validate_all(
            "SELECT CAST(`current_timestamp` / 1000 AS BIGINT) FROM tab",
            read={"clickhouse": "select CAST(current_timestamp / 1000, 'bigint') from tab"},
        )
        self.validate_all(
            "SELECT CAST(`current_timestamp` / 1000 AS DATE)",
            read={"clickhouse": "select toDate (current_timestamp / 1000)"},
        )
        self.validate_all(
            "SELECT TIMESTAMP_MILLIS(1415792726123)",
            read={"clickhouse": "SELECT fromUnixTimestamp64Milli(1415792726123)"},
        )
        # spark convert to_timestamp to cast syntax
        # https://github.com/tobymao/sqlglot/issues/4102
        to_start_of_func = ["Day", "Hour", "Minute", "Month", "Quarter", "Week", "Year", "Second"]
        for func in to_start_of_func:
            with self.subTest(f"Testing convert clickhouse toStartOfFunc: toStartOf{func}"):
                self.validate_all(
                    f"SELECT DATE_TRUNC('{func.upper()}', CAST('2023-04-21 10:20:30' AS TIMESTAMP))",
                    read={
                        "clickhouse": f"SELECT toStartOf{func}(toDateTime('2023-04-21 10:20:30'))"
                    },
                )
        self.validate_all(
            "SELECT REPLACE('data-science', '-', '_')",
            read={"clickhouse": "SELECT replaceAll('data-science', '-', '_')"},
        )

        clickhouse_to_clickzetta_json_func = [
            ("visitParamExtractRaw", "GET_JSON_OBJECT"),
            ("JSONExtractRaw", "GET_JSON_OBJECT"),
        ]
        json = """'{"a.c": {"b": 1}}'"""
        for name in clickhouse_to_clickzetta_json_func:
            with self.subTest(f"Testing convert clickhouse function: {name}"):
                self.validate_all(
                    rf"""SELECT {name[1]}({json}, '$[\'a.c\']')""",
                    read={"clickhouse": f"""SELECT {name[0]}({json}, 'a.c')"""},
                )

        clickhouse_to_clickzetta_json_func = [
            ("JSONExtractString", "JSON_EXTRACT_STRING"),
            ("visitParamExtractString", "JSON_EXTRACT_STRING"),
            ("visitParamExtractBool", "JSON_EXTRACT_BOOLEAN"),
            ("visitParamExtractInt", "JSON_EXTRACT_BIGINT"),
            ("visitParamExtractFloat", "JSON_EXTRACT_DOUBLE"),
            ("JSONExtractInt", "JSON_EXTRACT_BIGINT"),
            ("JSONExtractBool", "JSON_EXTRACT_BOOLEAN"),
            ("JSONExtractFloat", "JSON_EXTRACT_DOUBLE"),
        ]
        for name in clickhouse_to_clickzetta_json_func:
            with self.subTest(f"Testing convert clickhouse function: {name}"):
                self.validate_all(
                    rf"""SELECT {name[1]}(JSON {json}, '$[\'a.c\']')""",
                    read={"clickhouse": f"""SELECT {name[0]}({json}, 'a.c')"""},
                )

        self.validate_all(
            """SELECT JSON_EXTRACT(JSON '{"a": "hello", "b": [-100, 200.0, "hello"]}', '$.b')::ARRAY<JSON>""",
            read={
                "clickhouse": """SELECT JSONExtractArrayRaw('{"a": "hello", "b": [-100, 200.0, "hello"]}', 'b')"""
            },
        )
        self.validate_all(
            """COUNT_IF((retCode <> '1100'))""", read={"clickhouse": "countIf((retCode != '1100'))"}
        )
        self.validate_all(
            "SELECT left, right, MULTIIF(left < right, 'left is smaller', left > right, 'left is greater', left = right, 'Both equal', 'Null value') AS result FROM LEFT_RIGHT",
            read={
                "clickhouse": "SELECT left, right, multiIf(left < right, 'left is smaller', left > right, 'left is greater', left = right, 'Both equal', 'Null value') AS result FROM LEFT_RIGHT"
            },
        )
        self.validate_all("ISNOTNULL(x)", read={"clickhouse": "isNotNull(x)"})

        self.validate_all(
            """SELECT DATE_FORMAT_PG(CURRENT_TIMESTAMP(), 'yyyy-"Q"Q')""",
            read={"postgres": """select to_char(current_timestamp, 'yyyy-"Q"Q')"""},
            write={
                "clickzetta": """SELECT DATE_FORMAT_PG(CURRENT_TIMESTAMP(), 'yyyy-"Q"Q')""",
            },
        )
        self.validate_all(
            "SELECT DATE_FORMAT_PG(CONVERT_TIMEZONE('America/Toronto', CAST(FROM_UNIXTIME(1692759280) AS TIMESTAMP)), 'yyyy-MM-dd HH24:MI:ss')",
            read={
                "postgres": "select to_char(to_timestamp(1692759280) at time zone 'America/Toronto', 'yyyy-MM-dd HH24:MI:ss');"
            },
            write={
                "clickzetta": "SELECT DATE_FORMAT_PG(CONVERT_TIMEZONE('America/Toronto', CAST(FROM_UNIXTIME(1692759280) AS TIMESTAMP)), 'yyyy-MM-dd HH24:MI:ss')",
            },
        )
        self.validate_all(
            "SELECT CAST(FROM_UNIXTIME(1415792726123 / 1000) AS TIMESTAMP)",
            read={"postgres": "select TO_TIMESTAMP(1415792726123/1000)"},
            write={
                "clickzetta": "SELECT CAST(FROM_UNIXTIME(1415792726123 / 1000) AS TIMESTAMP)",
            },
        )
        self.validate_all(
            r"SELECT DATE_FORMAT(CURRENT_TIMESTAMP(), 'yyyy-MM-dd\'T\'hh:mm:ss.SSSxxx')",
            read={"presto": "select to_iso8601(current_timestamp)"},
            write={
                "clickzetta": r"SELECT DATE_FORMAT(CAST(CURRENT_TIMESTAMP() AS TIMESTAMP), 'yyyy-MM-dd\'T\'hh:mm:ss.SSSxxx')",
            },
        )
        self.validate_all(
            "SELECT IF('a' = 0, NULL, 'a')",
            read={
                "presto": "select nullif('a',0)",
            },
            write={
                "clickzetta": "SELECT IF('a' = 0, NULL, 'a')",
            },
        )
        self.validate_all(
            "SELECT 1 / 0, TRY_CAST(a AS BIGINT)",
            read={
                "presto": "select try(1/0), try_cast(a as bigint)",
            },
            write={
                "clickzetta": "SELECT 1 / 0, TRY_CAST(a AS BIGINT)",
            },
        )
        self.validate_all(
            "SELECT IF(TRUE, 'a', NULL)",
            read={
                "presto": "select if(true, 'a')",
            },
            write={
                "clickzetta": "SELECT IF(TRUE, 'a', NULL)",
            },
        )
        self.validate_all(
            "SELECT POW(10, 2)",
            read={
                "presto": "select power(10, 2)",
            },
            write={
                "clickzetta": "SELECT POW(10, 2)",
            },
        )
        self.validate_all(
            "SELECT LAST_DAY(a)",
            read={
                "presto": "select last_day_of_month(a)",
            },
            write={
                "clickzetta": "SELECT LAST_DAY(a)",
            },
        )
        self.validate_all(
            'SELECT TO_JSON(JSON \'{"a":1,"b":2}\')',
            read={
                "presto": 'select json_format(json \'{"a":1,"b":2}\')',
            },
            write={
                "clickzetta": 'SELECT TO_JSON(JSON \'{"a":1,"b":2}\')',
            },
        )
        self.validate_all(
            """with a as (
  with a as (
    select 1 as i
  )
  select i as j from a
)
select j from a""",
            write={
                "clickzetta": "WITH a AS (WITH a AS (SELECT 1 AS i) SELECT i AS j FROM a) SELECT j FROM a",
            },
        )
        self.validate_all(
            "SELECT MAP_FROM_ENTRIES(COLLECT_LIST(STRUCT('a', DATE_TRUNC('DAY', CURRENT_TIMESTAMP()))))",
            read={
                "presto": "select map_agg('a', date_trunc('day',NOW()))",
            },
            write={
                "clickzetta": "SELECT MAP_FROM_ENTRIES(COLLECT_LIST(STRUCT('a', DATE_TRUNC('DAY', CURRENT_TIMESTAMP()))))",
            },
        )
        self.validate_all(
            "SELECT SEQUENCE(min_date, max_date, INTERVAL '1' DAY)",
            read={"presto": "select sequence(min_date,max_date,interval '1' day)"},
        )
        self.validate_all(
            "SELECT IF(TYPEOF(j) == 'json', (j::JSON)[2], PARSE_JSON(j::STRING)[2])",
            read={"presto": "select json_array_get(j,2)"},
        )
        self.validate_all(
            "SELECT IF(TYPEOF(IF(TYPEOF(j) == 'json', (j::JSON)[1], PARSE_JSON(j::STRING)[1])) == 'json',"
            " (IF(TYPEOF(j) == 'json', (j::JSON)[1], PARSE_JSON(j::STRING)[1])::JSON)[2],"
            " PARSE_JSON(IF(TYPEOF(j) == 'json', (j::JSON)[1], PARSE_JSON(j::STRING)[1])::STRING)[2])",
            read={"presto": "select json_array_get(json_array_get(j,1),2)"},
        )
        self.validate_identity(
            """SELECT CAST(JSON_EXTRACT(PARSE_JSON('{"a": 1}'), '$.a') AS STRING)""",
            """SELECT CAST(JSON_EXTRACT(JSON '{"a": 1}', '$.a') AS STRING)""",
        )
        # Starrocks Arrow function
        self.validate_all(
            """SELECT CAST(JSON_EXTRACT(fieldvalue, '$.00000000-0000-0000-0000-00000000') AS STRING) AS `code` FROM (SELECT JSON '{"00000000-0000-0000-0000-00000000":"code01"}' AS fieldvalue) AS t""",
            read={
                "starrocks": """SELECT CAST(fieldvalue -> '00000000-0000-0000-0000-00000000' AS VARCHAR) AS `code` FROM (SELECT PARSE_JSON('{"00000000-0000-0000-0000-00000000":"code01"}') as fieldvalue) as t"""
            },
        )
        self.validate_all(
            """SELECT CAST(JSON_EXTRACT(JSON '{"a": 1}', '$.a') AS STRING)""",
            read={"starrocks": """select cast(parse_json('{"a": 1}') -> 'a' as varchar)"""},
        )
        self.validate_all(
            "SELECT CEIL(5123.123, 1)", read={"starrocks": "SELECT ceiling(5123.123, 1)"}
        )
        self.validate_all(
            "SELECT CHAR(CAST('1' + 65 AS INT))", read={"starrocks": """select CHAR("1" + 65)"""}
        )
        self.validate_all(
            "SELECT COLLECT_LIST(pv) FROM VALUES (33), (334), (3), (6), (2) AS t(pv)",
            read={"starrocks": "select array_agg(pv) from values(33),(334),(3),(6),(2) as t(pv)"},
        )
        self.validate_all(
            "SELECT TO_TIMESTAMP(a, 'yyyy-MM-dd\\'T\\'HH:mm:ss\\'Z\\'')",
            read={"presto": "select parse_datetime(a, 'yyyy-MM-dd''T''HH:mm:ss''Z''')"},
        )
        # maxCompute DATETIME function
        self.validate_all("SELECT TO_TIMESTAMP(a)", read={"": "select DATETIME(a)"})
        # maxCompute GETDATE function
        self.validate_all("SELECT CURRENT_TIMESTAMP()", read={"": "select GETDATE()"})
        self.validate_all(
            "SELECT CAST('2020-01-01T00:00:00.000Z' AS TIMESTAMP)",
            read={"presto": "select from_iso8601_timestamp('2020-01-01T00:00:00.000Z')"},
        )
        self.validate_all(
            "SELECT * FROM t GROUP BY GROUPING SETS ((a), (b, c))",
            read={"presto": "select * from t group by grouping sets ((a), (b,c))"},
        )
        self.validate_all(
            "SELECT REGEXP_EXTRACT('aaaa', 'a|b|c')",
            read={"spark": "select regexp_extract('aaaa', 'a|b|c')"},
        )
        self.validate_all("SELECT LOG10(10)", read={"presto": "select log10(10)"})
        self.validate_all(
            "SELECT CONVERT_TIMEZONE('UTC', CURRENT_TIMESTAMP())",
            read={"presto": "select now() at time zone 'UTC'"},
        )
        self.validate_all("SELECT DAYOFWEEK(TO_DATE(d))", read={"spark": "select dayofweek(d)"})
        self.validate_all(
            "SELECT GROUPING_ID(a, b), GROUPING_ID(a, c) FROM foo GROUP BY GROUPING SETS ((a, b), (a, c))",
            read={
                "presto": "select grouping(a,b), grouping(a,c) from foo group by grouping sets ((a,b),(a,c))"
            },
        )

    def test_read_dialect_related_function(self):
        # aes_decrypt
        self.validate_all(
            "SELECT AES_DECRYPT_MYSQL(encrypted_string, key_string)",
            read={"mysql": "select AES_DECRYPT(encrypted_string, key_string)"},
        )
        self.validate_all(
            "SELECT AES_DECRYPT(encrypted_string, key_string)",
            read={"spark": "select AES_DECRYPT(encrypted_string, key_string)"},
        )

        # date_format
        self.validate_all(
            r"SELECT DATE_FORMAT_MYSQL(CURRENT_DATE, '%x-%v %a %W')",
            read={
                "presto": r"select DATE_FORMAT(CURRENT_DATE, '%x-%v %a %W')",
                "clickhouse": r"SELECT formatDateTime(CURRENT_DATE(), '%x-%v %a %W')",
            },
        )
        self.validate_all(
            "SELECT CAST(DATE_FORMAT_MYSQL(CAST('2024-08-22 14:53:12' AS TIMESTAMP), '%Y-%m-%d') AS DATE)",
            read={
                "presto": r"""SELECT CAST(date_format(cast('2024-08-22 14:53:12' as TIMESTAMP), '%Y-%m-%d') AS DATE)"""
            },
        )
        self.validate_all(
            "SELECT TIMESTAMP('2024-08-22 14:53:12'), DATE_FORMAT_MYSQL(TIMESTAMP('2024-08-22 "
            "14:53:12'), '%Y %M') /* expected: 2024 August */, DATE_FORMAT_MYSQL(TIMESTAMP('2024-08"
            "-22 14:53:12'), '%e') /* expected: 22 */, DATE_FORMAT_MYSQL(TIMESTAMP('2024-08-22 14:5"
            "3:12'), '%H %i %s') /* expected: 14 53 12 */",
            read={
                "presto": r"""select timestamp('2024-08-22 14:53:12')
                    , date_format(timestamp('2024-08-22 14:53:12'), '%Y %M') -- expected: 2024 August
                    , date_format(timestamp('2024-08-22 14:53:12'), '%e') -- expected: 22
                    , date_format(timestamp('2024-08-22 14:53:12'), '%H %i %s') -- expected: 14 53 12"""
            },
        )
        self.validate_all(
            r"SELECT DATE_FORMAT_PG(CURRENT_TIMESTAMP(), 'Mon-dd-YYYY,HH24:mi:ss')",
            read={"postgres": r"select to_char(now(), 'Mon-dd-YYYY,HH24:mi:ss')"},
        )
        self.validate_all(
            r"SELECT DATE_FORMAT_PG(CURRENT_TIMESTAMP(), 'YYYY-MM-DD')",
            read={"postgres": r"SELECT to_char(now(), 'YYYY-MM-DD');"},
        )
        self.validate_all(
            r"""SELECT DATE_FORMAT_PG(CURRENT_TIMESTAMP(), 'YYYY-MM-DD HH24:MI:SS')""",
            read={"postgres": r"""SELECT to_char(now(), 'YYYY-MM-DD HH24:MI:SS');"""},
        )
        self.validate_all(
            r"""SELECT DATE_FORMAT_PG(CURRENT_TIMESTAMP(), 'YYYY-MM-DD"T"HH24:MI:SS.MS')""",
            read={"postgres": r"""SELECT to_char(now(), 'YYYY-MM-DD"T"HH24:MI:SS.MS');"""},
        )

        # struct/tuple
        # https://prestodb.io/docs/current/functions/comparison.html#comparison-operators
        presto_binary_predicates = ["=", "!=", ">", ">=", "<", "<=", "<>"]
        spark_binary_predicates = ["=", "<>", ">", ">=", "<", "<=", "<>"]
        for i, predicate in enumerate(presto_binary_predicates):
            with self.subTest(f"Testing comparison operator: {predicate}"):
                spark_predicate = spark_binary_predicates[i]
                self.validate_all(
                    f"SELECT (1 AS col1, 'hello' AS col2) {spark_predicate} (2 AS col1, 'world' AS col2)",
                    read={"presto": f"select (1,'hello') {predicate} (2,'world')"},
                )
                self.validate_all(
                    f"SELECT (1, 'hello') {spark_predicate} (2, 'world') FROM (SELECT 1 AS a) AS t(a) GROUP BY GROUPING SETS ((a, a))",
                    read={
                        "spark": f"select (1,'hello') {spark_predicate} (2,'world') FROM (SELECT 1 AS a) AS t(a) GROUP BY GROUPING SETS ((a, a))"
                    },
                )
        # do not fill as __c? in values tuples
        self.validate_all(
            "SELECT * FROM VALUES (1, 'hello'), (2, 'world')",
            read={"presto": "select * from values (1,'hello'),(2,'world')"},
        )

        # date_add 3-arg
        self.validate_all(
            "SELECT TIMESTAMP_OR_DATE_ADD(LOWER('hour'), 1 + 2, CURRENT_TIMESTAMP())",
            read={"presto": "select date_add(lower('hour'), 1+2, now())"},
        )
        self.validate_all(
            "SELECT TIMESTAMP_OR_DATE_ADD('HOUR', 1 + 2, CURRENT_TIMESTAMP())",
            read={"presto": "select date_add('hour', 1+2, now())"},
        )
        self.validate_all(
            "SELECT TIMESTAMP_OR_DATE_ADD('HOUR', 1, CURRENT_TIMESTAMP())",
            read={
                "presto": "select DATE_ADD('hour', 1, now())",
                "starrocks": "select DATE_ADD(CURRENT_TIMESTAMP(), INTERVAL 1 HOUR)",
            },
        )
        self.validate_all(
            "SELECT TIMESTAMP_OR_DATE_ADD('DAY', 1, CAST('2001-08-22' AS DATE)), TIMESTAMP_OR_DATE_ADD('HOUR', 1, CURRENT_TIMESTAMP())",
            read={
                "presto": "select date_add('Day', 1, DATE '2001-08-22'), date_add('hour', 1, current_timestamp)"
            },
        )
        # dateadd 2-arg
        self.validate_all(
            "SELECT DATE_ADD(CURRENT_TIMESTAMP(), 1)",
            read={
                "spark": "SELECT DATE_ADD(CURRENT_TIMESTAMP(), 1)",
            },
        )

        # regexp_extract
        self.validate_all(
            "SELECT REGEXP_EXTRACT('aaaa', 'a|b|c', 0)",
            read={"presto": "select regexp_extract('aaaa', 'a|b|c')"},
            write={"clickzetta": "SELECT REGEXP_EXTRACT('aaaa', 'a|b|c', 0)"},
        )
        self.validate_all(
            "SELECT REGEXP_EXTRACT(`a`, 'a|b|c')",
            read={"presto": "SELECT REGEXP_EXTRACT(\"a\", 'a|b|c', 1)"},
            write={"clickzetta": "SELECT REGEXP_EXTRACT(`a`, 'a|b|c')"},
        )

        # rlike
        self.validate_all(
            r"SELECT RLIKE('1a 2b 14m', '\\d+b')",
            read={"presto": "SELECT regexp_like('1a 2b 14m', '\d+b')"},
        )
        self.validate_all(
            r"SELECT RLIKE('1a 2b 14m', '(\\d+)([ab]) ')",
            read={"presto": "SELECT regexp_like('1a 2b 14m', '(\d+)([ab]) ');"},
        )
        self.validate_all(
            r"SELECT RLIKE('new york', '(\\w)(\\w*)')",
            read={"presto": "SELECT regexp_like('new york', '(\w)(\w*)')"},
        )
        self.validate_all(
            r"SELECT RLIKE('1a 2b 14m', '\\s*[a-z]+\\s*')",
            read={"presto": "SELECT regexp_like('1a 2b 14m', '\s*[a-z]+\s*')"},
        )

        # day_of_week
        self.validate_all(
            "SELECT DAYOFWEEK_ISO(d), DAYOFWEEK_ISO(d), DAYOFYEAR(d), DAYOFYEAR(d), YEAROFWEEK(d), YEAROFWEEK(d)",
            read={
                "presto": "select dow(d), day_of_week(d), doy(d), day_of_year(d), yow(d), year_of_week(d)"
            },
        )

    def test_group_sql_expression(self):
        self.validate_identity(
            "SELECT a, AVG(b), AVG(c), COUNT(*) FROM VALUES ('A1', 2, 2) AS tab(a, b, c) GROUP BY a, b WITH ROLLUP",
            "SELECT a, AVG(b), AVG(c), COUNT(*) FROM VALUES ('A1', 2, 2) AS tab(a, b, c) GROUP BY ROLLUP (a, b)",
        )
        sql = (
            "SELECT a, AVG(b), AVG(c), COUNT(*) FROM VALUES ('A1', 2, 2), ('A1', 1, 1)"
            + " AS tab(a, b, c) GROUP BY CUBE (a, b)"
        )
        self.validate_all(
            sql,
            read={
                "hive": "SELECT a, AVG(b), AVG(c), COUNT(*) FROM VALUES ('A1', 2, 2), ('A1', 1, 1) "
                + "tab(a, b, c) GROUP BY a, b WITH CUBE",
                "clickzetta": sql,
            },
        )
        sql = (
            "SELECT a, b, AVG(c), COUNT(*) FROM VALUES ('A1', 2, 2), ('A1', 1, 1), ('A2', 3, 3)"
            + " AS tab(a, b, c) GROUP BY CUBE (a, b)"
        )
        self.validate_all(
            sql,
            read={
                "hive": """SELECT a, b, AVG(c), COUNT(*)
                        FROM VALUES ('A1', 2, 2), ('A1', 1, 1), ('A2', 3, 3) tab(a, b, c)
                    GROUP BY CUBE (a, b)""",
                "clickzetta": sql,
            },
        )

        sql = (
            "SELECT a, AVG(b), AVG(c), COUNT(*) FROM VALUES ('A1', 2, 2), ('A1', 1, 1), ('A2', 3, 3),"
            + " ('A1', 1, 1) AS tab(a, b, c) GROUP BY ROLLUP (a, b)"
        )
        self.validate_all(
            sql,
            read={
                "hive": "SELECT a, AVG(b), AVG(c), COUNT(*) FROM VALUES ('A1', 2, 2), ('A1', 1, 1), ('A2', 3, 3), ('A1', 1, 1)"
                + " AS tab(a, b, c) GROUP BY a, b WITH ROLLUP",
                "clickzetta": sql,
            },
        )

        sql = "SELECT a, SUM(c) FROM (SELECT 'A1' AS a, 1 AS b, 1 AS c UNION SELECT 'A2' AS a, 2 AS b, 2 AS c) AS tab GROUP BY GROUPING SETS ((), (a))"
        self.validate_all(
            sql,
            read={
                "hive": """SELECT a, sum(c) FROM (select 'A1' as a, 1 as b, 1 as c union select 'A2' as a, 2 as b, 2 as c) tab GROUP BY a GROUPING SETS ((), (a))""",
                "clickzetta": sql,
            },
        )
        sql = (
            "SELECT a, b, COUNT(*) FROM VALUES ('A1', 2, 2), ('A1', 1, 1), ('A2', 3, 3), ('A1', 1, 1)"
            + " AS tab(a, b, c) GROUP BY CUBE (c), ROLLUP (a, b) ORDER BY a, b LIMIT 10"
        )
        self.validate_all(
            sql,
            read={
                "hive": """SELECT a, b, count(*)
                    FROM VALUES ('A1', 2, 2), ('A1', 1, 1), ('A2', 3, 3), ('A1', 1, 1) tab(a, b, c)
                    group by rollup(a,b), cube(c) order by a, b LIMIT 10""",
                "clickzetta": sql,
            },
        )

    def test_unnest(self):
        # From unnest
        self.validate_all(
            "SELECT * FROM VALUES ('a', 1), ('b', 2), ('c', 3) AS t(s, i)",
            read={"presto": "select * from unnest(array[('a',1),('b',2),('c',3)]) as t(s,i)"},
        )
        self.validate_all(
            "SELECT i FROM EXPLODE(SEQUENCE(-3, 0)) AS t(i)",
            read={"presto": "select i from unnest(sequence(-3,0)) as t(i)"},
        )
        self.validate_all(
            "SELECT * FROM EXPLODE(SEQUENCE(-3, 0))",
            read={"presto": "select * from unnest(sequence(-3,0))"},
        )
        self.validate_all(
            r"""SELECT * FROM UNNEST(ARRAY('John', 'Jane', 'Jim', 'Jamie'), ARRAY(24, 25, 26, 27)) AS t(name, age)""",
            read={
                "presto": r"""SELECT * FROM UNNEST(array('John','Jane','Jim','Jamie'), array(24,25,26,27)) AS t(name, age)""",
            },
            write={
                "clickzetta": "SELECT * FROM UNNEST(ARRAY('John', 'Jane', 'Jim', 'Jamie'), ARRAY(24, 25, 26, 27)) AS t(name, age)",
            },
        )
        # Join with unnest
        self.validate_all(
            "SELECT s.n FROM tmp LATERAL VIEW EXPLODE(SEQUENCE(min_date, max_date, INTERVAL '1' DAY)) s AS n",
            read={
                "presto": "select s.n from tmp cross join unnest(sequence(min_date,max_date, INTERVAL '1' DAY)) s (n)"
            },
        )
        self.validate_all(
            "SELECT student, score FROM tests LATERAL VIEW EXPLODE(scores) t AS score",
            read={
                "presto": "SELECT student, score FROM tests CROSS JOIN UNNEST(scores) AS t (score)"
            },
        )
        # Use UNNEST to convert into multiple columns
        # see: https://docs.starrocks.io/docs/sql-reference/sql-functions/array-functions/unnest/
        self.validate_all(
            r"""SELECT id, t.type, t.scores FROM example_table LATERAL VIEW INLINE(ARRAYS_ZIP(SPLIT(type, CONCAT('\\Q', ';')), scores)) t AS type, scores""",
            read={
                "starrocks": r"""SELECT id, t.type, t.scores FROM example_table, unnest(split(type, ";"), scores) AS t(type,scores)""",
            },
            write={
                "clickzetta": r"""SELECT id, t.type, t.scores FROM example_table LATERAL VIEW INLINE(ARRAYS_ZIP(SPLIT(type, CONCAT('\\Q', ';')), scores)) t AS type, scores""",
            },
        )
        self.validate_all(
            r"""SELECT id, t.type, t.scores FROM example_table LATERAL VIEW INLINE(ARRAYS_ZIP(SPLIT(type, CONCAT('\\Q', ';')), scores)) t AS type, scores""",
            read={
                "starrocks": r"""SELECT id, t.type, t.scores FROM example_table CROSS JOIN LATERAL unnest(split(type, ";"), scores) AS t(type,scores)""",
            },
            write={
                "clickzetta": r"""SELECT id, t.type, t.scores FROM example_table LATERAL VIEW INLINE(ARRAYS_ZIP(SPLIT(type, CONCAT('\\Q', ';')), scores)) t AS type, scores""",
            },
        )
        self.validate_all(
            "SELECT a, b, c, a1, a2 FROM example_table LATERAL VIEW INLINE(ARRAYS_ZIP(a, b, c)) t AS a, b, c",
            read={
                "presto": "SELECT a,b,c,a1,a2 FROM example_table cross join unnest(a,b,c) as t(a,b,c)"
            },
        )

        lateral_explode_sqls = [
            "SELECT id, t.col FROM tbl, UNNEST(scores) AS t(col)",
            "SELECT id, t.col FROM tbl CROSS JOIN LATERAL UNNEST(scores) AS t(col)",
        ]
        clickzetta_lateral_explode_sqls = (
            "SELECT id, t.col FROM tbl LATERAL VIEW EXPLODE(scores) t AS col"
        )

        for sql in lateral_explode_sqls:
            with self.subTest(f"Testing Starrocks roundtrip & transpilation of: {sql}"):
                self.validate_all(
                    clickzetta_lateral_explode_sqls,
                    read={
                        "starrocks": sql,
                    },
                    write={
                        "clickzetta": clickzetta_lateral_explode_sqls,
                    },
                )

        self.validate_all(
            "SELECT EXPLODE(ARRAY(1, 2, 3))",
            read={
                "clickhouse": "SELECT arrayJoin([1, 2, 3])",
                "postgres": "SELECT UNNEST(ARRAY[1, 2, 3])",
            },
            write={
                "clickzetta": "SELECT EXPLODE(ARRAY(1, 2, 3))",
            },
        )
        self.validate_all(
            "SELECT COUNT(DISTINCT col1) FROM tbl",
            read={
                "clickhouse": "SELECT uniqExact(col1) FROM tbl",
            },
        )

    def test_hash_func(self):
        self.validate_all(
            "SELECT SUM(MURMURHASH3_32('test'))",
            read={"starrocks": "select sum(murmur_hash3_32('test'))"},
            write={"clickzetta": "SELECT SUM(MURMURHASH3_32('test'))"},
        )

<<<<<<< HEAD
    def test_date_trunc(self):
        trunc_sqls = [
            "SELECT DATE_TRUNC('YEAR', '2022-01-01')",
            "SELECT DATE_TRUNC('MONTH', TIMESTAMP '2022-01-01 12:34:56')",
            "SELECT DATE_TRUNC('DAY', DATE '2022-01-01')",
            "SELECT DATE_TRUNC('HOUR', TIMESTAMP '2022-01-01 12:34:56')",
            "SELECT DATE_TRUNC('MINUTE', TIMESTAMP '2022-01-01 12:34:56')",
            "SELECT DATE_TRUNC('SECOND', TIMESTAMP '2022-01-01 12:34:56')",
        ]

        except_sqls = [
            "SELECT DATE_TRUNC('YEAR', '2022-01-01')",
            "SELECT DATE_TRUNC('MONTH', CAST('2022-01-01 12:34:56' AS TIMESTAMP))",
            "SELECT DATE_TRUNC('DAY', CAST('2022-01-01' AS DATE))",
            "SELECT DATE_TRUNC('HOUR', CAST('2022-01-01 12:34:56' AS TIMESTAMP))",
            "SELECT DATE_TRUNC('MINUTE', CAST('2022-01-01 12:34:56' AS TIMESTAMP))",
            "SELECT DATE_TRUNC('SECOND', CAST('2022-01-01 12:34:56' AS TIMESTAMP))",
        ]

        for trunc_sql, except_sql in zip(trunc_sqls, except_sqls):
            with self.subTest(f"Testing Clickzetta roundtrip & transpilation of: {trunc_sql}"):
                self.validate_all(
                    trunc_sql,
                    write={
                        "clickzetta": except_sql,
                    },
                )
=======
    def test_group_concat(self):
        self.validate_all(
            "SELECT GROUP_CONCAT('aa' SEPARATOR '|')",
            read={
                # From v3.0.6 and v3.1.3 onwards, there is a behavior change when you specify the separator.
                #  Must use SEPARATOR to declare the separator
                "starrocks": "SELECT GROUP_CONCAT('aa' SEPARATOR '|')",
                "mysql": "SELECT GROUP_CONCAT('aa' SEPARATOR '|')",
                "postgres": "SELECT STRING_AGG('aa', '|')",
            },
            write={
                "clickzetta": "SELECT GROUP_CONCAT('aa' SEPARATOR '|')",
            },
        )

        # using distinct delimiter in WM_CONCAT
        self.validate_all(
            "SELECT GROUP_CONCAT(DISTINCT name SEPARATOR ', ') FROM employees",
            read={"starrocks": "SELECT GROUP_CONCAT(DISTINCT name SEPARATOR ', ') FROM employees",
                  "mysql": "SELECT GROUP_CONCAT(DISTINCT name SEPARATOR ', ') FROM employees",
                  "postgres": "SELECT STRING_AGG(DISTINCT name, ', ') FROM employees",
                  },
            write={
                "clickzetta": "SELECT GROUP_CONCAT(DISTINCT name SEPARATOR ', ') FROM employees",
            },
        )

        # GROUP_CONCAT with multiple columns
        self.validate_all(
            "SELECT GROUP_CONCAT(DISTINCT CONCAT(name, product) SEPARATOR ', ') FROM employees",
            read={"starrocks": "SELECT GROUP_CONCAT(DISTINCT name,product SEPARATOR ', ') FROM employees",
                  "mysql": "SELECT GROUP_CONCAT(DISTINCT name,product SEPARATOR ', ') FROM employees",
                  },
            write={
                "clickzetta": "SELECT GROUP_CONCAT(DISTINCT CONCAT(name, product) SEPARATOR ', ') FROM employees",
            },
        )

    def test_date_add_sub(self):
        self.validate_all(
            "SELECT TIMESTAMP_OR_DATE_ADD('DAY', -1, CURRENT_DATE)",
            read={
                "starrocks": "SELECT DATE_ADD(CURRENT_DATE(), -1)",
            },
        )
        self.validate_all(
            "SELECT TIMESTAMP_OR_DATE_ADD('DAY', 1, CURRENT_TIMESTAMP())",
            read={
                "starrocks": "SELECT DATE_ADD(CURRENT_TIMESTAMP(), INTERVAL 1 DAY)",
            },
        )
        self.validate_all(
            "SELECT DATE_ADD(CURRENT_DATE, (-1 - 2) * -1)",
            read={
                "starrocks": "SELECT DATE_SUB(current_date(), -1-2)",
            },
        )
>>>>>>> 55833996
<|MERGE_RESOLUTION|>--- conflicted
+++ resolved
@@ -734,7 +734,6 @@
             write={"clickzetta": "SELECT SUM(MURMURHASH3_32('test'))"},
         )
 
-<<<<<<< HEAD
     def test_date_trunc(self):
         trunc_sqls = [
             "SELECT DATE_TRUNC('YEAR', '2022-01-01')",
@@ -762,7 +761,7 @@
                         "clickzetta": except_sql,
                     },
                 )
-=======
+
     def test_group_concat(self):
         self.validate_all(
             "SELECT GROUP_CONCAT('aa' SEPARATOR '|')",
@@ -819,5 +818,4 @@
             read={
                 "starrocks": "SELECT DATE_SUB(current_date(), -1-2)",
             },
-        )
->>>>>>> 55833996
+        )